--- conflicted
+++ resolved
@@ -62,12 +62,8 @@
         raise RuntimeError('NVCC returned an error. See below for full command line and output log:\n\n%s\n\n%s' % (cmd, output))
 
 def _prepare_nvcc_cli(opts):
-<<<<<<< HEAD
     tf_include = tf.sysconfig.get_include()#.replace('\\lib\\site', '\\Lib\\site')
-    cmd = 'nvcc ' + opts.strip()
-=======
     cmd = 'nvcc --std=c++11 -DNDEBUG ' + opts.strip()
->>>>>>> 358a0468
     cmd += ' --disable-warnings'
     cmd += ' --include-path "%s"' % tf_include
     cmd += ' --include-path "%s"' % os.path.join(tf_include, 'tensorflow_core')
