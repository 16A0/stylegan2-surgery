--- conflicted
+++ resolved
@@ -106,11 +106,8 @@
         self._info('Building loss graph...')
         self._target_images_var = tf.Variable(tf.zeros(proc_images_expr.shape), name='target_images_var')
         if self._lpips is None:
-<<<<<<< HEAD
             self._lpips = misc.load_pkl('http://d36zk2xti64re0.cloudfront.net/stylegan1/networks/metrics/vgg16_zhang_perceptual.pkl')
-=======
-            self._lpips = misc.load_pkl('https://drive.google.com/uc?id=1N2-m9qszOeVC9Tq77WxsLnuWwOedQiD2', 'vgg16_zhang_perceptual.pkl')
->>>>>>> f355f6ac
+            #self._lpips = misc.load_pkl('https://drive.google.com/uc?id=1N2-m9qszOeVC9Tq77WxsLnuWwOedQiD2', 'vgg16_zhang_perceptual.pkl')
         self._dist = self._lpips.get_output_for(proc_images_expr, self._target_images_var)
         self._loss = tf.reduce_sum(self._dist)
 
