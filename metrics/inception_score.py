# Copyright (c) 2019, NVIDIA Corporation. All rights reserved.
#
# This work is made available under the Nvidia Source Code License-NC.
# To view a copy of this license, visit
# https://nvlabs.github.io/stylegan2/license.html

"""Inception Score (IS)."""

import numpy as np
import tensorflow as tf
import tflex
import dnnlib.tflib as tflib

from metrics import metric_base
from training import misc

#----------------------------------------------------------------------------

class IS(metric_base.MetricBase):
    def __init__(self, num_images, num_splits, minibatch_per_gpu, **kwargs):
        super().__init__(**kwargs)
        self.num_images = num_images
        self.num_splits = num_splits
        self.minibatch_per_gpu = minibatch_per_gpu

    def _evaluate(self, Gs, Gs_kwargs, num_gpus):
        minibatch_size = num_gpus * self.minibatch_per_gpu
<<<<<<< HEAD
        inception = misc.load_pkl('http://d36zk2xti64re0.cloudfront.net/stylegan1/networks/metrics/inception_v3_softmax.pkl')
=======
        inception = misc.load_pkl('https://drive.google.com/uc?id=1Mz9zQnIrusm3duZB91ng_aUIePFNI6Jx', 'inception_v3_softmax.pkl')
>>>>>>> f355f6ac
        activations = np.empty([self.num_images, inception.output_shape[1]], dtype=np.float32)

        # Construct TensorFlow graph.
        result_expr = []
        for gpu_idx in range(num_gpus):
            with tflex.device('/gpu:%d' % gpu_idx):
                Gs_clone = Gs.clone()
                inception_clone = inception.clone()
                latents = tf.random_normal([self.minibatch_per_gpu] + Gs_clone.input_shape[1:])
                labels = self._get_random_labels_tf(self.minibatch_per_gpu)
                images = Gs_clone.get_output_for(latents, labels, **Gs_kwargs)
                images = tflib.convert_images_to_uint8(images)
                result_expr.append(inception_clone.get_output_for(images))

        # Calculate activations for fakes.
        for begin in range(0, self.num_images, minibatch_size):
            self._report_progress(begin, self.num_images)
            end = min(begin + minibatch_size, self.num_images)
            activations[begin:end] = np.concatenate(tflib.run(result_expr), axis=0)[:end-begin]

        # Calculate IS.
        scores = []
        for i in range(self.num_splits):
            part = activations[i * self.num_images // self.num_splits : (i + 1) * self.num_images // self.num_splits]
            kl = part * (np.log(part) - np.log(np.expand_dims(np.mean(part, 0), 0)))
            kl = np.mean(np.sum(kl, 1))
            scores.append(np.exp(kl))
        self._report_result(np.mean(scores), suffix='_mean')
        self._report_result(np.std(scores), suffix='_std')

#----------------------------------------------------------------------------<|MERGE_RESOLUTION|>--- conflicted
+++ resolved
@@ -25,11 +25,8 @@
 
     def _evaluate(self, Gs, Gs_kwargs, num_gpus):
         minibatch_size = num_gpus * self.minibatch_per_gpu
-<<<<<<< HEAD
         inception = misc.load_pkl('http://d36zk2xti64re0.cloudfront.net/stylegan1/networks/metrics/inception_v3_softmax.pkl')
-=======
-        inception = misc.load_pkl('https://drive.google.com/uc?id=1Mz9zQnIrusm3duZB91ng_aUIePFNI6Jx', 'inception_v3_softmax.pkl')
->>>>>>> f355f6ac
+        #inception = misc.load_pkl('https://drive.google.com/uc?id=1Mz9zQnIrusm3duZB91ng_aUIePFNI6Jx', 'inception_v3_softmax.pkl')
         activations = np.empty([self.num_images, inception.output_shape[1]], dtype=np.float32)
 
         # Construct TensorFlow graph.
