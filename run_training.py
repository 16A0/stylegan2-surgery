--- conflicted
+++ resolved
@@ -54,21 +54,13 @@
     train.data_dir = data_dir
     train.total_kimg = total_kimg
     train.mirror_augment = mirror_augment
-<<<<<<< HEAD
     train.mirror_augment_v = mirror_augment_v
     train.image_snapshot_ticks = 1
-    train.network_snapshot_ticks = 1
     sched.D_lrate_base = lr
     sched.G_lrate_base = 0.5 * sched.D_lrate_base # two time update rule enforced
-    sched.minibatch_size_base = 192
-    sched.minibatch_gpu_base = 3
-=======
-    train.image_snapshot_ticks = 1
-    train.network_snapshot_ticks = 2
-    sched.G_lrate_base = sched.D_lrate_base = 0.002
-    sched.minibatch_size_base = 32
-    sched.minibatch_gpu_base = 8
->>>>>>> bb434f32
+    train.network_snapshot_ticks = 1
+    sched.minibatch_size_base = 256
+    sched.minibatch_gpu_base = 4
     D_loss.gamma = 10
     metrics = [metric_defaults[x] for x in metrics]
     desc = 'stylegan2'
