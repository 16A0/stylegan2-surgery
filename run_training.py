# Copyright (c) 2019, NVIDIA Corporation. All rights reserved.
#
# This work is made available under the Nvidia Source Code License-NC.
# To view a copy of this license, visit
# https://nvlabs.github.io/stylegan2/license.html

import argparse
import copy
import os
import sys

import dnnlib
from dnnlib import EasyDict

from metrics.metric_defaults import metric_defaults

#----------------------------------------------------------------------------

_valid_configs = [
    # Table 1
    'config-a', # Baseline StyleGAN
    'config-b', # + Weight demodulation
    'config-c', # + Lazy regularization
    'config-d', # + Path length regularization
    'config-e', # + No growing, new G & D arch.
    'config-f', # + Large networks (default)

    # Table 2
    'config-e-Gorig-Dorig',   'config-e-Gorig-Dresnet',   'config-e-Gorig-Dskip',
    'config-e-Gresnet-Dorig', 'config-e-Gresnet-Dresnet', 'config-e-Gresnet-Dskip',
    'config-e-Gskip-Dorig',   'config-e-Gskip-Dresnet',   'config-e-Gskip-Dskip',
]

#----------------------------------------------------------------------------

<<<<<<< HEAD
def run(dataset, data_dir, result_dir, config_id, num_gpus, total_kimg, gamma, mirror_augment, mirror_augment_v, metrics, min_h, min_w, res_log2, lr, cond):
=======
def run(dataset, data_dir, result_dir, config_id, num_gpus, total_kimg, gamma, mirror_augment, metrics, resume_pkl, resume_kimg, lrate_base):
>>>>>>> a3d2fb92
    train     = EasyDict(run_func_name='training.training_loop.training_loop') # Options for training loop.
    G         = EasyDict(func_name='training.networks_stylegan2.G_main')       # Options for generator network.
    D         = EasyDict(func_name='training.networks_stylegan2.D_stylegan2')  # Options for discriminator network.
    G_opt     = EasyDict(beta1=0.0, beta2=0.99, epsilon=1e-8)                  # Options for generator optimizer.
    D_opt     = EasyDict(beta1=0.0, beta2=0.99, epsilon=1e-8)                  # Options for discriminator optimizer.
    G_loss    = EasyDict(func_name='training.loss.G_logistic_ns_pathreg')      # Options for generator loss.
    D_loss    = EasyDict(func_name='training.loss.D_logistic_r1')              # Options for discriminator loss.
    sched     = EasyDict()                                                     # Options for TrainingSchedule.
    grid      = EasyDict(size='8k', layout='random')                           # Options for setup_snapshot_image_grid().
    sc        = dnnlib.SubmitConfig()                                          # Options for dnnlib.submit_run().
    tf_config = {'rnd.np_random_seed': 1000}                                   # Options for tflib.init_tf().

    train.data_dir = data_dir
    train.total_kimg = total_kimg
    train.mirror_augment = mirror_augment
<<<<<<< HEAD
    train.mirror_augment_v = mirror_augment_v
    train.image_snapshot_ticks = 1
    train.network_snapshot_ticks = 1
    sched.D_lrate_base = lr
    sched.G_lrate_base = 0.5 * sched.D_lrate_base # two time update rule enforced
    sched.minibatch_size_base = 192
    sched.minibatch_gpu_base = 3
=======
    train.image_snapshot_ticks = train.network_snapshot_ticks = 10
    sched.G_lrate_base = sched.D_lrate_base = lrate_base
    sched.minibatch_size_base = 32
    sched.minibatch_gpu_base = 4
>>>>>>> a3d2fb92
    D_loss.gamma = 10
    metrics = [metric_defaults[x] for x in metrics]
    desc = 'stylegan2'

    desc += '-' + dataset
    dataset_args = EasyDict(tfrecord_dir=dataset)
    G.min_h = D.min_h = dataset_args.min_h = min_h
    G.min_w = D.min_w = dataset_args.min_w = min_w
    G.res_log2 = D.res_log2 = dataset_args.res_log2 = res_log2
    assert num_gpus in [1, 2, 4, 8]
    sc.num_gpus = num_gpus
    desc += '-%dgpu' % num_gpus

    if cond:
        desc += '-cond'; dataset_args.max_label_size = 'full' # conditioned on full label

    assert config_id in _valid_configs
    desc += '-' + config_id

    # Configs A-E: Shrink networks to match original StyleGAN.
    if config_id != 'config-f':
        G.fmap_base = D.fmap_base = 8 << 10

    # Config E: Set gamma to 100 and override G & D architecture.
    if config_id.startswith('config-e'):
        D_loss.gamma = 100
        if 'Gorig'   in config_id: G.architecture = 'orig'
        if 'Gskip'   in config_id: G.architecture = 'skip' # (default)
        if 'Gresnet' in config_id: G.architecture = 'resnet'
        if 'Dorig'   in config_id: D.architecture = 'orig'
        if 'Dskip'   in config_id: D.architecture = 'skip'
        if 'Dresnet' in config_id: D.architecture = 'resnet' # (default)

    # Configs A-D: Enable progressive growing and switch to networks that support it.
    if config_id in ['config-a', 'config-b', 'config-c', 'config-d']:
        sched.lod_initial_resolution = 8
        sched.G_lrate_base = sched.D_lrate_base = 0.001
        sched.G_lrate_dict = sched.D_lrate_dict = {128: 0.0015, 256: 0.002, 512: 0.003, 1024: 0.003}
        sched.minibatch_size_base = 32 # (default)
        sched.minibatch_size_dict = {8: 256, 16: 128, 32: 64, 64: 32}
        sched.minibatch_gpu_base = 4 # (default)
        sched.minibatch_gpu_dict = {8: 32, 16: 16, 32: 8, 64: 4}
        G.synthesis_func = 'G_synthesis_stylegan_revised'
        D.func_name = 'training.networks_stylegan2.D_stylegan'

    # Configs A-C: Disable path length regularization.
    if config_id in ['config-a', 'config-b', 'config-c']:
        G_loss = EasyDict(func_name='training.loss.G_logistic_ns')

    # Configs A-B: Disable lazy regularization.
    if config_id in ['config-a', 'config-b']:
        train.lazy_regularization = False

    # Config A: Switch to original StyleGAN networks.
    if config_id == 'config-a':
        G = EasyDict(func_name='training.networks_stylegan.G_style')
        D = EasyDict(func_name='training.networks_stylegan.D_basic')

    if gamma is not None:
        D_loss.gamma = gamma

    sc.submit_target = dnnlib.SubmitTarget.LOCAL
    sc.local.do_not_copy_source_files = True
    kwargs = EasyDict(train)
    kwargs.update(G_args=G, D_args=D, G_opt_args=G_opt, D_opt_args=D_opt, G_loss_args=G_loss, D_loss_args=D_loss)
    kwargs.update(dataset_args=dataset_args, sched_args=sched, grid_args=grid, metric_arg_list=metrics, tf_config=tf_config)
    kwargs.update(resume_pkl=resume_pkl, resume_kimg=resume_kimg)
    kwargs.submit_config = copy.deepcopy(sc)
    kwargs.submit_config.run_dir_root = result_dir
    kwargs.submit_config.run_desc = desc
    dnnlib.submit_run(**kwargs)

#----------------------------------------------------------------------------

def _str_to_bool(v):
    if isinstance(v, bool):
        return v
    if v.lower() in ('yes', 'true', 't', 'y', '1'):
        return True
    elif v.lower() in ('no', 'false', 'f', 'n', '0'):
        return False
    else:
        raise argparse.ArgumentTypeError('Boolean value expected.')

def _parse_comma_sep(s):
    if s is None or s.lower() == 'none' or s == '':
        return []
    return s.split(',')

#----------------------------------------------------------------------------

_examples = '''examples:

  # Train StyleGAN2 using the FFHQ dataset
  python %(prog)s --num-gpus=8 --data-dir=~/datasets --config=config-f --dataset=ffhq --mirror-augment=true

valid configs:

  ''' + ', '.join(_valid_configs) + '''

valid metrics:

  ''' + ', '.join(sorted([x for x in metric_defaults.keys()])) + '''

'''

def main():
    parser = argparse.ArgumentParser(
        description='Train StyleGAN2.',
        epilog=_examples,
        formatter_class=argparse.RawDescriptionHelpFormatter
    )
    parser.add_argument('--result-dir', help='Root directory for run results (default: %(default)s)', default='results', metavar='DIR')
    parser.add_argument('--data-dir', help='Dataset root directory', required=True)
    parser.add_argument('--dataset', help='Training dataset', required=True)
    parser.add_argument('--config', help='Training config (default: %(default)s)', default='config-f', required=True, dest='config_id', metavar='CONFIG')
    parser.add_argument('--num-gpus', help='Number of GPUs (default: %(default)s)', default=1, type=int, metavar='N')
    parser.add_argument('--total-kimg', help='Training length in thousands of images (default: %(default)s)', metavar='KIMG', default=25000, type=int)
    parser.add_argument('--gamma', help='R1 regularization weight (default is config dependent)', default=None, type=float)
    parser.add_argument('--mirror-augment', help='Mirror augment (default: %(default)s)', default=False, metavar='BOOL', type=_str_to_bool)
    parser.add_argument('--mirror-augment-v', help='Mirror augment vertically (default: %(default)s)', default=False, metavar='BOOL', type=_str_to_bool)
    parser.add_argument('--metrics', help='Comma-separated list of metrics or "none" (default: %(default)s)', default='fid50k', type=_parse_comma_sep)
<<<<<<< HEAD
    parser.add_argument('--min-h', help='lowest dim of height', default=4, type=int)
    parser.add_argument('--min-w', help='lowest dim of width', default=4, type=int)
    parser.add_argument('--res-log2', help='multiplier for image size, the training image size (height, width) should be (min_h * 2**res_log2, min_w * 2**res_log2)', default=4, type=int)
    parser.add_argument('--lr', help='base learning rate', default=0.003, type=float)
    parser.add_argument('--cond', help='conditional model', default=False, metavar='BOOL', type=_str_to_bool)
=======
    parser.add_argument('--resume-pkl', help='pkl to resume training from: None)', default=None, type=str)
    parser.add_argument('--resume-kimg', help='kimg to resume training from" (default: 0)', default=0, type=int)
    parser.add_argument('--lrate-base', help='base learning rate for generator and discriminator" (default: 0.002)', default=0.002, type=float)
>>>>>>> a3d2fb92

    args = parser.parse_args()

    if not os.path.exists(args.data_dir):
        print ('Error: dataset root directory does not exist.')
        sys.exit(1)

    if args.config_id not in _valid_configs:
        print ('Error: --config value must be one of: ', ', '.join(_valid_configs))
        sys.exit(1)

    for metric in args.metrics:
        if metric not in metric_defaults:
            print ('Error: unknown metric \'%s\'' % metric)
            sys.exit(1)

    run(**vars(args))

#----------------------------------------------------------------------------

if __name__ == "__main__":
    main()

#----------------------------------------------------------------------------

<|MERGE_RESOLUTION|>--- conflicted
+++ resolved
@@ -33,11 +33,7 @@
 
 #----------------------------------------------------------------------------
 
-<<<<<<< HEAD
-def run(dataset, data_dir, result_dir, config_id, num_gpus, total_kimg, gamma, mirror_augment, mirror_augment_v, metrics, min_h, min_w, res_log2, lr, cond):
-=======
-def run(dataset, data_dir, result_dir, config_id, num_gpus, total_kimg, gamma, mirror_augment, metrics, resume_pkl, resume_kimg, lrate_base):
->>>>>>> a3d2fb92
+def run(dataset, data_dir, result_dir, config_id, num_gpus, total_kimg, gamma, mirror_augment, mirror_augment_v, metrics, min_h, min_w, res_log2, lr, cond, resume_pkl, resume_kimg):
     train     = EasyDict(run_func_name='training.training_loop.training_loop') # Options for training loop.
     G         = EasyDict(func_name='training.networks_stylegan2.G_main')       # Options for generator network.
     D         = EasyDict(func_name='training.networks_stylegan2.D_stylegan2')  # Options for discriminator network.
@@ -53,7 +49,6 @@
     train.data_dir = data_dir
     train.total_kimg = total_kimg
     train.mirror_augment = mirror_augment
-<<<<<<< HEAD
     train.mirror_augment_v = mirror_augment_v
     train.image_snapshot_ticks = 1
     train.network_snapshot_ticks = 1
@@ -61,12 +56,6 @@
     sched.G_lrate_base = 0.5 * sched.D_lrate_base # two time update rule enforced
     sched.minibatch_size_base = 192
     sched.minibatch_gpu_base = 3
-=======
-    train.image_snapshot_ticks = train.network_snapshot_ticks = 10
-    sched.G_lrate_base = sched.D_lrate_base = lrate_base
-    sched.minibatch_size_base = 32
-    sched.minibatch_gpu_base = 4
->>>>>>> a3d2fb92
     D_loss.gamma = 10
     metrics = [metric_defaults[x] for x in metrics]
     desc = 'stylegan2'
@@ -189,17 +178,13 @@
     parser.add_argument('--mirror-augment', help='Mirror augment (default: %(default)s)', default=False, metavar='BOOL', type=_str_to_bool)
     parser.add_argument('--mirror-augment-v', help='Mirror augment vertically (default: %(default)s)', default=False, metavar='BOOL', type=_str_to_bool)
     parser.add_argument('--metrics', help='Comma-separated list of metrics or "none" (default: %(default)s)', default='fid50k', type=_parse_comma_sep)
-<<<<<<< HEAD
     parser.add_argument('--min-h', help='lowest dim of height', default=4, type=int)
     parser.add_argument('--min-w', help='lowest dim of width', default=4, type=int)
     parser.add_argument('--res-log2', help='multiplier for image size, the training image size (height, width) should be (min_h * 2**res_log2, min_w * 2**res_log2)', default=4, type=int)
     parser.add_argument('--lr', help='base learning rate', default=0.003, type=float)
     parser.add_argument('--cond', help='conditional model', default=False, metavar='BOOL', type=_str_to_bool)
-=======
     parser.add_argument('--resume-pkl', help='pkl to resume training from: None)', default=None, type=str)
     parser.add_argument('--resume-kimg', help='kimg to resume training from" (default: 0)', default=0, type=int)
-    parser.add_argument('--lrate-base', help='base learning rate for generator and discriminator" (default: 0.002)', default=0.002, type=float)
->>>>>>> a3d2fb92
 
     args = parser.parse_args()
 
