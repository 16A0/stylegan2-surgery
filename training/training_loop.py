# Copyright (c) 2019, NVIDIA Corporation. All rights reserved.
#
# This work is made available under the Nvidia Source Code License-NC.
# To view a copy of this license, visit
# https://nvlabs.github.io/stylegan2/license.html

"""Main training script."""

import pickle
import numpy as np
import tensorflow as tf
import dnnlib
import dnnlib.tflib as tflib
from dnnlib.tflib.autosummary import autosummary

from training import dataset
from training import misc
from metrics import metric_base

#----------------------------------------------------------------------------
# Just-in-time processing of training images before feeding them to the networks.

def process_reals(x, labels, lod, mirror_augment, mirror_augment_v, drange_data, drange_net):
    with tf.name_scope('DynamicRange'):
        x = tf.cast(x, tf.float32)
        x = misc.adjust_dynamic_range(x, drange_data, drange_net)
    if mirror_augment:
        with tf.name_scope('MirrorAugment'):
            x = tf.where(tf.random_uniform([tf.shape(x)[0]]) < 0.5, x, tf.reverse(x, [3]))
    if mirror_augment_v:
        with tf.name_scope('MirrorAugment_V'):
            x = tf.where(tf.random_uniform([tf.shape(x)[0]]) < 0.5, x, tf.reverse(x, [2]))
    with tf.name_scope('FadeLOD'): # Smooth crossfade between consecutive levels-of-detail.
        s = tf.shape(x)
        y = tf.reshape(x, [-1, s[1], s[2]//2, 2, s[3]//2, 2])
        y = tf.reduce_mean(y, axis=[3, 5], keepdims=True)
        y = tf.tile(y, [1, 1, 1, 2, 1, 2])
        y = tf.reshape(y, [-1, s[1], s[2], s[3]])
        x = tflib.lerp(x, y, lod - tf.floor(lod))
    with tf.name_scope('UpscaleLOD'): # Upscale to match the expected input/output size of the networks.
        s = tf.shape(x)
        factor = tf.cast(2 ** tf.floor(lod), tf.int32)
        x = tf.reshape(x, [-1, s[1], s[2], 1, s[3], 1])
        x = tf.tile(x, [1, 1, 1, factor, 1, factor])
        x = tf.reshape(x, [-1, s[1], s[2] * factor, s[3] * factor])
    return x, labels

#----------------------------------------------------------------------------
# Evaluate time-varying training parameters.

def training_schedule(
    cur_nimg,
    training_set,
    lod_initial_resolution  = None,     # Image resolution used at the beginning.
    lod_training_kimg       = 600,      # Thousands of real images to show before doubling the resolution.
    lod_transition_kimg     = 600,      # Thousands of real images to show when fading in new layers.
    minibatch_size_base     = 40,       # Global minibatch size.
    minibatch_size_dict     = {},       # Resolution-specific overrides.
    minibatch_gpu_base      = 4,        # Number of samples processed at a time by one GPU.
    minibatch_gpu_dict      = {},       # Resolution-specific overrides.
    G_lrate_base            = 0.002,    # Learning rate for the generator.
    G_lrate_dict            = {},       # Resolution-specific overrides.
    D_lrate_base            = 0.002,    # Learning rate for the discriminator.
    D_lrate_dict            = {},       # Resolution-specific overrides.
    lrate_rampup_kimg       = 0,        # Duration of learning rate ramp-up.
<<<<<<< HEAD
    tick_kimg_base          = 4,        # Default interval of progress snapshots.
    tick_kimg_dict          = {8:28, 16:24, 32:20, 64:16, 128:12, 256:8, 512:6, 1024:4}, # Resolution-specific overrides.
    restore_partial_fn      = None      # Filename of to be restored network
    ):
=======
    tick_kimg_base          = 2,        # Default interval of progress snapshots.
    tick_kimg_dict          = {8:28, 16:24, 32:20, 64:16, 128:12, 256:8, 512:6, 1024:4}): # Resolution-specific overrides.
>>>>>>> bb434f32

    # Initialize result dict.
    s = dnnlib.EasyDict()
    s.kimg = cur_nimg / 1000.0

    # Training phase.
    phase_dur = lod_training_kimg + lod_transition_kimg
    phase_idx = int(np.floor(s.kimg / phase_dur)) if phase_dur > 0 else 0
    phase_kimg = s.kimg - phase_idx * phase_dur

    # Level-of-detail and resolution.
    if lod_initial_resolution is None:
        s.lod = 0.0
    else:
        s.lod = training_set.resolution_log2
        s.lod -= np.floor(np.log2(lod_initial_resolution))
        s.lod -= phase_idx
        if lod_transition_kimg > 0:
            s.lod -= max(phase_kimg - lod_training_kimg, 0.0) / lod_transition_kimg
        s.lod = max(s.lod, 0.0)
    #s.resolution = 2 ** (training_set.resolution_log2 - int(np.floor(s.lod)))

    # Minibatch size.
    #s.minibatch_size = minibatch_size_dict.get(s.resolution, minibatch_size_base)
    #s.minibatch_gpu = minibatch_gpu_dict.get(s.resolution, minibatch_gpu_base)

    s.minibatch_size = minibatch_size_base
    s.minibatch_gpu = minibatch_gpu_base
    # Learning rate.
    #s.G_lrate = G_lrate_dict.get(s.resolution, G_lrate_base)
    #s.D_lrate = D_lrate_dict.get(s.resolution, D_lrate_base)
    s.G_lrate = G_lrate_base
    s.D_lrate = D_lrate_base   
    if lrate_rampup_kimg > 0:
        rampup = min(s.kimg / lrate_rampup_kimg, 1.0)
        s.G_lrate *= rampup
        s.D_lrate *= rampup

    # Other parameters.
    s.tick_kimg = 6 #tick_kimg_dict.get(s.resolution, tick_kimg_base)
    return s

#----------------------------------------------------------------------------
# Main training script.

def training_loop(
    G_args                  = {},       # Options for generator network.
    D_args                  = {},       # Options for discriminator network.
    G_opt_args              = {},       # Options for generator optimizer.
    D_opt_args              = {},       # Options for discriminator optimizer.
    G_loss_args             = {},       # Options for generator loss.
    D_loss_args             = {},       # Options for discriminator loss.
    dataset_args            = {},       # Options for dataset.load_dataset().
    sched_args              = {},       # Options for train.TrainingSchedule.
    grid_args               = {},       # Options for train.setup_snapshot_image_grid().
    metric_arg_list         = [],       # Options for MetricGroup.
    tf_config               = {},       # Options for tflib.init_tf().
    data_dir                = None,     # Directory to load datasets from.
    G_smoothing_kimg        = 10.0,     # Half-life of the running average of generator weights.
    minibatch_repeats       = 4,        # Number of minibatches to run before adjusting training parameters.
    lazy_regularization     = True,     # Perform regularization as a separate training step?
    G_reg_interval          = 4,        # How often the perform regularization for G? Ignored if lazy_regularization=False.
    D_reg_interval          = 16,       # How often the perform regularization for D? Ignored if lazy_regularization=False.
    reset_opt_for_new_lod   = True,     # Reset optimizer internal state (e.g. Adam moments) when new layers are introduced?
    total_kimg              = 25000,    # Total length of the training, measured in thousands of real images.
    mirror_augment          = False,    # Enable mirror augment?
    mirror_augment_v        = False,    # Enable mirror augment vertically?
    drange_net              = [-1,1],   # Dynamic range used when feeding image data to the networks.
    image_snapshot_ticks    = 50,       # How often to save image snapshots? None = only save 'reals.png' and 'fakes-init.png'.
    network_snapshot_ticks  = 50,       # How often to save network snapshots? None = only save 'networks-final.pkl'.
    save_tf_graph           = False,    # Include full TensorFlow computation graph in the tfevents file?
    save_weight_histograms  = False,    # Include weight histograms in the tfevents file?
    resume_pkl              = 'latest',     # Network pickle to resume training from, None = train from scratch.
    #resume_pkl              = 'restore_partial',     # Network pickle to resume training from, None = train from scratch.
    resume_kimg             = 0.0,      # Assumed training progress at the beginning. Affects reporting and training schedule.
    #resume_kimg             = 6727.0,      # Assumed training progress at the beginning. Affects reporting and training schedule.
    resume_time             = 0.0,      # Assumed wallclock time at the beginning. Affects reporting.
    restore_partial_fn      = None,     # Filename of to be restored network
    #restore_partial_fn      = 'wikiart-mmavg-006727.pkl',     # Filename of to be restored network
    resume_with_new_nets    = False):   # Construct new networks according to G_args and D_args before resuming training?

    # Initialize dnnlib and TensorFlow.
    tflib.init_tf(tf_config)
    num_gpus = dnnlib.submit_config.num_gpus

    # Load training set.
    training_set = dataset.load_dataset(data_dir=dnnlib.convert_path(data_dir), verbose=True, **dataset_args)
    grid_size, grid_reals, grid_labels = misc.setup_snapshot_image_grid(training_set, **grid_args)
    misc.save_image_grid(grid_reals, dnnlib.make_run_dir_path('reals.jpg'), drange=training_set.dynamic_range, grid_size=grid_size)

    # Construct or load networks.
    with tf.device('/gpu:0'):
        if resume_pkl is None or resume_with_new_nets:
            print('Constructing networks...')
            G = tflib.Network('G', num_channels=training_set.shape[0], resolution=training_set.shape[1], label_size=training_set.label_size, **G_args)
            D = tflib.Network('D', num_channels=training_set.shape[0], resolution=training_set.shape[1], label_size=training_set.label_size, **D_args)
            Gs = G.clone('Gs')
        if resume_pkl is not None:
            if resume_pkl == 'restore_partial':
                print('Restore partially...')
                # Initialize networks
                G = tflib.Network('G', num_channels=training_set.shape[0], resolution=training_set.shape[1], label_size=training_set.label_size, **G_args)
                D = tflib.Network('D', num_channels=training_set.shape[0], resolution=training_set.shape[1], label_size=training_set.label_size, **D_args)
                Gs = G.clone('Gs')

                # Load pre-trained networks
                assert restore_partial_fn != None
                G_partial, D_partial, Gs_partial = pickle.load(open(restore_partial_fn, 'rb'))

                # Restore (subset of) pre-trained weights
                # (only parameters that match both name and shape)
                G.copy_compatible_trainables_from(G_partial)
                D.copy_compatible_trainables_from(D_partial)
                Gs.copy_compatible_trainables_from(Gs_partial)
            else:
                if resume_pkl == 'latest':
                    resume_pkl, resume_kimg = misc.locate_latest_pkl(dnnlib.submit_config.run_dir_root)
                print('Loading networks from "%s"...' % resume_pkl)
                rG, rD, rGs = misc.load_pkl(resume_pkl)
                if resume_with_new_nets: G.copy_vars_from(rG); D.copy_vars_from(rD); Gs.copy_vars_from(rGs)
                else: G = rG; D = rD; Gs = rGs

    # Print layers and generate initial image snapshot.
    G.print_layers(); D.print_layers()
    sched = training_schedule(cur_nimg=total_kimg*1000, training_set=training_set, **sched_args)
    grid_latents = np.random.randn(np.prod(grid_size), *G.input_shape[1:])
    grid_fakes = Gs.run(grid_latents, grid_labels, is_validation=True, minibatch_size=sched.minibatch_gpu)
    misc.save_image_grid(grid_fakes, dnnlib.make_run_dir_path('fakes_init.jpg'), drange=drange_net, grid_size=grid_size)

    # Setup training inputs.
    print('Building TensorFlow graph...')
    with tf.name_scope('Inputs'), tf.device('/cpu:0'):
        lod_in               = tf.placeholder(tf.float32, name='lod_in', shape=[])
        lrate_in             = tf.placeholder(tf.float32, name='lrate_in', shape=[])
        minibatch_size_in    = tf.placeholder(tf.int32, name='minibatch_size_in', shape=[])
        minibatch_gpu_in     = tf.placeholder(tf.int32, name='minibatch_gpu_in', shape=[])
        minibatch_multiplier = minibatch_size_in // (minibatch_gpu_in * num_gpus)
        Gs_beta              = 0.5 ** tf.div(tf.cast(minibatch_size_in, tf.float32), G_smoothing_kimg * 1000.0) if G_smoothing_kimg > 0.0 else 0.0

    # Setup optimizers.
    G_opt_args = dict(G_opt_args)
    D_opt_args = dict(D_opt_args)
    for args, reg_interval in [(G_opt_args, G_reg_interval), (D_opt_args, D_reg_interval)]:
        args['minibatch_multiplier'] = minibatch_multiplier
        args['learning_rate'] = lrate_in
        if lazy_regularization:
            mb_ratio = reg_interval / (reg_interval + 1)
            args['learning_rate'] *= mb_ratio
            if 'beta1' in args: args['beta1'] **= mb_ratio
            if 'beta2' in args: args['beta2'] **= mb_ratio
    G_opt = tflib.Optimizer(name='TrainG', **G_opt_args)
    D_opt = tflib.Optimizer(name='TrainD', **D_opt_args)
    G_reg_opt = tflib.Optimizer(name='RegG', share=G_opt, **G_opt_args)
    D_reg_opt = tflib.Optimizer(name='RegD', share=D_opt, **D_opt_args)

    # Build training graph for each GPU.
    data_fetch_ops = []
    for gpu in range(num_gpus):
        with tf.name_scope('GPU%d' % gpu), tf.device('/gpu:%d' % gpu):

            # Create GPU-specific shadow copies of G and D.
            G_gpu = G if gpu == 0 else G.clone(G.name + '_shadow')
            D_gpu = D if gpu == 0 else D.clone(D.name + '_shadow')

            # Fetch training data via temporary variables.
            with tf.name_scope('DataFetch'):
                sched = training_schedule(cur_nimg=int(resume_kimg*1000), training_set=training_set, **sched_args)
                reals_var = tf.Variable(name='reals', trainable=False, initial_value=tf.zeros([sched.minibatch_gpu] + training_set.shape))
                labels_var = tf.Variable(name='labels', trainable=False, initial_value=tf.zeros([sched.minibatch_gpu, training_set.label_size]))
                reals_write, labels_write = training_set.get_minibatch_tf()
                reals_write, labels_write = process_reals(reals_write, labels_write, lod_in, mirror_augment, mirror_augment_v, training_set.dynamic_range, drange_net)
                reals_write = tf.concat([reals_write, reals_var[minibatch_gpu_in:]], axis=0)
                labels_write = tf.concat([labels_write, labels_var[minibatch_gpu_in:]], axis=0)
                data_fetch_ops += [tf.assign(reals_var, reals_write)]
                data_fetch_ops += [tf.assign(labels_var, labels_write)]
                reals_read = reals_var[:minibatch_gpu_in]
                labels_read = labels_var[:minibatch_gpu_in]

            # Evaluate loss functions.
            lod_assign_ops = []
            if 'lod' in G_gpu.vars: lod_assign_ops += [tf.assign(G_gpu.vars['lod'], lod_in)]
            if 'lod' in D_gpu.vars: lod_assign_ops += [tf.assign(D_gpu.vars['lod'], lod_in)]
            with tf.control_dependencies(lod_assign_ops):
                with tf.name_scope('G_loss'):
                    G_loss, G_reg = dnnlib.util.call_func_by_name(G=G_gpu, D=D_gpu, opt=G_opt, training_set=training_set, minibatch_size=minibatch_gpu_in, **G_loss_args)
                with tf.name_scope('D_loss'):
                    D_loss, D_reg = dnnlib.util.call_func_by_name(G=G_gpu, D=D_gpu, opt=D_opt, training_set=training_set, minibatch_size=minibatch_gpu_in, reals=reals_read, labels=labels_read, **D_loss_args)

            # Register gradients.
            if not lazy_regularization:
                if G_reg is not None: G_loss += G_reg
                if D_reg is not None: D_loss += D_reg
            else:
                if G_reg is not None: G_reg_opt.register_gradients(tf.reduce_mean(G_reg * G_reg_interval), G_gpu.trainables)
                if D_reg is not None: D_reg_opt.register_gradients(tf.reduce_mean(D_reg * D_reg_interval), D_gpu.trainables)
            G_opt.register_gradients(tf.reduce_mean(G_loss), G_gpu.trainables)
            D_opt.register_gradients(tf.reduce_mean(D_loss), D_gpu.trainables)

    # Setup training ops.
    data_fetch_op = tf.group(*data_fetch_ops)
    G_train_op = G_opt.apply_updates()
    D_train_op = D_opt.apply_updates()
    G_reg_op = G_reg_opt.apply_updates(allow_no_op=True)
    D_reg_op = D_reg_opt.apply_updates(allow_no_op=True)
    Gs_update_op = Gs.setup_as_moving_average_of(G, beta=Gs_beta)

    # Finalize graph.
    with tf.device('/gpu:0'):
        try:
            peak_gpu_mem_op = tf.contrib.memory_stats.MaxBytesInUse()
        except tf.errors.NotFoundError:
            peak_gpu_mem_op = tf.constant(0)
    tflib.init_uninitialized_vars()

    print('Initializing logs...')
    summary_log = tf.summary.FileWriter(dnnlib.make_run_dir_path())
    if save_tf_graph:
        summary_log.add_graph(tf.get_default_graph())
    if save_weight_histograms:
        G.setup_weight_histograms(); D.setup_weight_histograms()
    metrics = metric_base.MetricGroup(metric_arg_list)

    print('Training for %d kimg...\n' % total_kimg)
    dnnlib.RunContext.get().update('', cur_epoch=resume_kimg, max_epoch=total_kimg)
    maintenance_time = dnnlib.RunContext.get().get_last_update_interval()
    cur_nimg = int(resume_kimg * 1000)
    cur_tick = -1
    tick_start_nimg = cur_nimg
    prev_lod = -1.0
    running_mb_counter = 0
    while cur_nimg < total_kimg * 1000:
        if dnnlib.RunContext.get().should_stop(): break

        # Choose training parameters and configure training ops.
        sched = training_schedule(cur_nimg=cur_nimg, training_set=training_set, **sched_args)
        assert sched.minibatch_size % (sched.minibatch_gpu * num_gpus) == 0
        training_set.configure(sched.minibatch_gpu, sched.lod)
        if reset_opt_for_new_lod:
            if np.floor(sched.lod) != np.floor(prev_lod) or np.ceil(sched.lod) != np.ceil(prev_lod):
                G_opt.reset_optimizer_state(); D_opt.reset_optimizer_state()
        prev_lod = sched.lod

        # Run training ops.
        feed_dict = {lod_in: sched.lod, lrate_in: sched.G_lrate, minibatch_size_in: sched.minibatch_size, minibatch_gpu_in: sched.minibatch_gpu}
        for _repeat in range(minibatch_repeats):
            rounds = range(0, sched.minibatch_size, sched.minibatch_gpu * num_gpus)
            run_G_reg = (lazy_regularization and running_mb_counter % G_reg_interval == 0)
            run_D_reg = (lazy_regularization and running_mb_counter % D_reg_interval == 0)
            cur_nimg += sched.minibatch_size
            running_mb_counter += 1

            # Fast path without gradient accumulation.
            if len(rounds) == 1:
                tflib.run([G_train_op, data_fetch_op], feed_dict)
                if run_G_reg:
                    tflib.run(G_reg_op, feed_dict)
                tflib.run([D_train_op, Gs_update_op], feed_dict)
                if run_D_reg:
                    tflib.run(D_reg_op, feed_dict)

            # Slow path with gradient accumulation.
            else:
                for _round in rounds:
                    tflib.run(G_train_op, feed_dict)
                if run_G_reg:
                    for _round in rounds:
                        tflib.run(G_reg_op, feed_dict)
                tflib.run(Gs_update_op, feed_dict)
                for _round in rounds:
                    tflib.run(data_fetch_op, feed_dict)
                    tflib.run(D_train_op, feed_dict)
                if run_D_reg:
                    for _round in rounds:
                        tflib.run(D_reg_op, feed_dict)

        # Perform maintenance tasks once per tick.
        done = (cur_nimg >= total_kimg * 1000)
        print(cur_nimg, tick_start_nimg + sched.tick_kimg * 1000)
        if cur_tick < 0 or cur_nimg >= tick_start_nimg + sched.tick_kimg * 1000 or done:
            cur_tick += 1
            tick_kimg = (cur_nimg - tick_start_nimg) / 1000.0
            tick_start_nimg = cur_nimg
            tick_time = dnnlib.RunContext.get().get_time_since_last_update()
            total_time = dnnlib.RunContext.get().get_time_since_start() + resume_time

            # Report progress.
            print('tick %-5d kimg %-8.1f lod %-5.2f minibatch %-4d time %-12s sec/tick %-7.1f sec/kimg %-7.2f maintenance %-6.1f gpumem %.1f' % (
                autosummary('Progress/tick', cur_tick),
                autosummary('Progress/kimg', cur_nimg / 1000.0),
                autosummary('Progress/lod', sched.lod),
                autosummary('Progress/minibatch', sched.minibatch_size),
                dnnlib.util.format_time(autosummary('Timing/total_sec', total_time)),
                autosummary('Timing/sec_per_tick', tick_time),
                autosummary('Timing/sec_per_kimg', tick_time / tick_kimg),
                autosummary('Timing/maintenance_sec', maintenance_time),
                autosummary('Resources/peak_gpu_mem_gb', peak_gpu_mem_op.eval() / 2**30)))
            autosummary('Timing/total_hours', total_time / (60.0 * 60.0))
            autosummary('Timing/total_days', total_time / (24.0 * 60.0 * 60.0))

            # Save snapshots.
            if image_snapshot_ticks is not None and (cur_tick % image_snapshot_ticks == 0 or done):
                grid_fakes = Gs.run(grid_latents, grid_labels, is_validation=True, minibatch_size=sched.minibatch_gpu)
                misc.save_image_grid(grid_fakes, dnnlib.make_run_dir_path('fakes%06d.jpg' % (cur_nimg // 1000)), drange=drange_net, grid_size=grid_size)
            if network_snapshot_ticks is not None and (cur_tick % network_snapshot_ticks == 0 or done):
                pkl = dnnlib.make_run_dir_path('network-snapshot-%06d.pkl' % (cur_nimg // 1000))
                misc.save_pkl((G, D, Gs), pkl)
                #metrics.run(pkl, run_dir=dnnlib.make_run_dir_path(), data_dir=dnnlib.convert_path(data_dir), num_gpus=num_gpus, tf_config=tf_config)

            # Update summaries and RunContext.
            metrics.update_autosummaries()
            tflib.autosummary.save_summaries(summary_log, cur_nimg)
            dnnlib.RunContext.get().update('%.2f' % sched.lod, cur_epoch=cur_nimg // 1000, max_epoch=total_kimg)
            maintenance_time = dnnlib.RunContext.get().get_last_update_interval() - tick_time

    # Save final snapshot.
    misc.save_pkl((G, D, Gs), dnnlib.make_run_dir_path('network-final.pkl'))

    # All done.
    summary_log.close()
    training_set.close()

#----------------------------------------------------------------------------<|MERGE_RESOLUTION|>--- conflicted
+++ resolved
@@ -63,15 +63,10 @@
     D_lrate_base            = 0.002,    # Learning rate for the discriminator.
     D_lrate_dict            = {},       # Resolution-specific overrides.
     lrate_rampup_kimg       = 0,        # Duration of learning rate ramp-up.
-<<<<<<< HEAD
     tick_kimg_base          = 4,        # Default interval of progress snapshots.
     tick_kimg_dict          = {8:28, 16:24, 32:20, 64:16, 128:12, 256:8, 512:6, 1024:4}, # Resolution-specific overrides.
     restore_partial_fn      = None      # Filename of to be restored network
     ):
-=======
-    tick_kimg_base          = 2,        # Default interval of progress snapshots.
-    tick_kimg_dict          = {8:28, 16:24, 32:20, 64:16, 128:12, 256:8, 512:6, 1024:4}): # Resolution-specific overrides.
->>>>>>> bb434f32
 
     # Initialize result dict.
     s = dnnlib.EasyDict()
