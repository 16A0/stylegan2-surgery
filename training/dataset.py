--- conflicted
+++ resolved
@@ -59,12 +59,10 @@
     return shape
 
 # ----------------------------------------------------------------------------
-=======
 from tensorflow.python.platform import gfile
 from tensorflow.python.framework import errors_impl
 
 #----------------------------------------------------------------------------
->>>>>>> shawwn/tpu
 # Dataset class that loads data from tfrecords files.
 
 
@@ -185,13 +183,6 @@
         return self._tf_iterator.get_next()
 
     # Get next minibatch as NumPy arrays.
-<<<<<<< HEAD
-    def get_minibatch_np(self, minibatch_size):  # => images, labels
-        self.configure(minibatch_size)
-        if self._tf_minibatch_np is None:
-            self._tf_minibatch_np = self.get_minibatch_tf()
-        return tflib.run(self._tf_minibatch_np)
-=======
     def get_minibatch_np(self, minibatch_size, lod=0): # => images, labels
         while True:
             self.configure(minibatch_size, lod)
@@ -203,7 +194,6 @@
                 except errors_impl.AbortedError:
                     import traceback
                     traceback.print_exc()
->>>>>>> 46570bf9
 
     # Get random labels as TensorFlow expression.
     def get_random_labels_tf(self, minibatch_size): # => labels
