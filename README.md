![Teaser image](./fake_art_portrait.jpg)

<<<<<<< HEAD
* Conditional model trained on WikiArt images [now available for download](https://archive.org/details/wikiart-stylegan2-conditional-model)
* Take a look at the included notebooks for examples
* Conditional support originally from @davidstap
* port of my encoder from @robertluxemburg
* fp16 branch from @veqtor
* tpu and swarm branches from @shawwn

**Various Improvements from skyflynil to make StyleGAN2 more suitible to be trained on Google Colab**
* Supports Non-Square images, for example, 768x512, which basically as 6x4 (x2^7), or 640x384 as 5x3 (x2^7), etc.
* Supports vertical mirror augmentation
* Supports train from latest pkl automatically
* Optimized dataset creation and access for non-progressive training and for colab training, which includes: create only the maximum size tfrecord; use raw JPEG instead of decoded numpy array, which reduce both tfrecord creation time and dataset size dramatically. (* Only tested for config-e and config-f, as no-progressive for these configurations)

**Detailed instruction for training your stylegan2**

* Create training image set. Instead of image size of 2^n * 2^n, now you can process your image size as of (min_h x 2^n) X (min_w * 2^n) natually. For example, 640x384, min_h = 5, min_w =3, n=7. Please make sure all your raw images are preprocessed to the exact same size. To reduce the training set size, JPEG format is preferred.
* Create tfrecord, clone this repo, then
```
python dataset_tool.py create_from_images_raw dataset_dir raw_image_dir
```
* To train, for example, 640x384 training set
```
python run_training.py --num-gpus=your_gpu_num --data-dir=your_data_dir --config=config-e(or config_f) --dataset=your_data_set --mirror-augment=true --metric=none --total-kimg=12000 --min-h=5 --min-w=3 --res-log2=7 --result-dir=your_result_dir
```

**Tips for Colab training**
* Clone this repo
```
%tensorflow_version 1.x
import tensorflow as tf

# Download the code
!git clone https://github.com/skyflynil/stylegan2.git
%cd stylegan2
!nvcc test_nvcc.cu -o test_nvcc -run

print('Tensorflow version: {}'.format(tf.__version__) )
!nvidia-smi -L
print('GPU Identified at: {}'.format(tf.test.gpu_device_name()))
```
* Tar your raw data and upload to google drive, share it as data_url
* In colab, mount your google drive, and make a result dir if there is none, for example, 'stylegan2/results'
```
from google.colab import drive
drive.mount("/content/drive", force_remount=True)
```

* download raw dataset to colab using 
```
!gdown data_url
```
* create your dataset for train
```
!mkdir dataset
!tar -xf your_downloaded_tar
!python dataset_tool.py create_from_images_raw ./dataset/dataset_name untared_raw_image_dir
```
* start training
```
!python run_training.py --num-gpus=1 --data-dir=./dataset --config=config-f --dataset=your_dataset_name --mirror-augment=true --metric=none --total-kimg=20000 --min-h=5 --min-w=3 --res-log2=7 --result-dir="/content/drive/My Drive/stylegan2/results"
```
and it will automatically resume from last saved pkl.

* You may also save a generated tfrecord directly in your google drive, and pin your dataset dir to your google drive. The benefit of creating a new tfrecord everytime is: Google colab disconnects after around 9-12 hours, since there is no true randomness for tfrecord, you may end up using some data more often then others. Also, the read/transfer speed from mounted google drive is kind of slow. It only takes about 2 min to gdown and create dataset for 30k/2G jpeg files.

* You may also try this to boost your instance memory before training. 

https://github.com/googlecolab/colabtools/issues/253

* For image size 1280x768 (hxw), you may choose (min_h, min_w, res_log2) as (10, 6, 7) or (5, 3, 8) , the latter setup is preferred due to deeper and smaller network, change res_log2 argument for dataset creation and training accordingly.
```
!python dataset_tool.py create_from_images_raw --res_log2=8 ./dataset/dataset_name untared_raw_image_dir
!python run_training.py --num-gpus=1 --data-dir=./dataset --config=config-f --dataset=your_dataset_name --mirror-augment=true --metric=none --total-kimg=20000 --min-h=5 --min-w=3 --res-log2=8 --result-dir="/content/drive/My Drive/stylegan2/results"
```
* You may change relevant arguments in run_traing.py for fakeimage/checkpoint interval, D/G learning rate, and minibatch_gpu_base to suit your needs or workaround gpu memory issues.

**Credits**
* https://github.com/NVlabs/stylegan2
* https://github.com/akanimax/msg-stylegan-tf
* https://colab.research.google.com/drive/1ShgW6wohEFQtqs_znMna3dzrcVoABKIH


## StyleGAN2 &mdash; Encoder for Official TensorFlow Implementation
![Python 3.6](https://img.shields.io/badge/python-3.6-green.svg?style=plastic)
![TensorFlow 1.10](https://img.shields.io/badge/tensorflow-1.10-green.svg?style=plastic)
![cuDNN 7.3.1](https://img.shields.io/badge/cudnn-7.3.1-green.svg?style=plastic)
![License CC BY-NC](https://img.shields.io/badge/license-CC_BY--NC-green.svg?style=plastic)

This is an experimental port of [pbaylies/stylegan-encoder](https://github.com/pbaylies/stylegan-encoder) for [NVlabs/stylegan2](https://github.com/NVlabs/stylegan2).

![Teaser image](./docs/stylegan2encoder-teaser-1024x256.png)

To test this, try out the notebook.

### Original Readme
=======
<a href="https://open-app.runwayml.com/?model=genekogan/stylegan2" target="_blank"><img src="https://open-app.runwayml.com/gh-badge.svg" /></a>

>>>>>>> a3d2fb92
![Teaser image](./docs/stylegan2-teaser-1024x256.png)

**Analyzing and Improving the Image Quality of StyleGAN**<br>
Tero Karras, Samuli Laine, Miika Aittala, Janne Hellsten, Jaakko Lehtinen, Timo Aila<br>

Paper: http://arxiv.org/abs/1912.04958<br>
Video: https://youtu.be/c-NJtV9Jvp0<br>

Abstract: *The style-based GAN architecture (StyleGAN) yields state-of-the-art results in data-driven unconditional generative image modeling. We expose and analyze several of its characteristic artifacts, and propose changes in both model architecture and training methods to address them. In particular, we redesign generator normalization, revisit progressive growing, and regularize the generator to encourage good conditioning in the mapping from latent vectors to images. In addition to improving image quality, this path length regularizer yields the additional benefit that the generator becomes significantly easier to invert. This makes it possible to reliably detect if an image is generated by a particular network. We furthermore visualize how well the generator utilizes its output resolution, and identify a capacity problem, motivating us to train larger models for additional quality improvements. Overall, our improved model redefines the state of the art in unconditional image modeling, both in terms of existing distribution quality metrics as well as perceived image quality.*

For business inquiries, please contact [researchinquiries@nvidia.com](mailto:researchinquiries@nvidia.com)<br>
For press and other inquiries, please contact Hector Marinez at [hmarinez@nvidia.com](mailto:hmarinez@nvidia.com)<br>

| Additional material | &nbsp;
| :--- | :----------
| [StyleGAN2](https://drive.google.com/open?id=1QHc-yF5C3DChRwSdZKcx1w6K8JvSxQi7) | Main Google Drive folder
| &boxvr;&nbsp; [stylegan2-paper.pdf](https://drive.google.com/open?id=1fnF-QsiQeKaxF-HbvFiGtzHF_Bf3CzJu) | High-quality version of the paper
| &boxvr;&nbsp; [stylegan2-video.mp4](https://drive.google.com/open?id=1f_gbKW6FUUHKkUxciJ_lQx29mCq_fSBy) | High-quality version of the video
| &boxvr;&nbsp; [images](https://drive.google.com/open?id=1Sak157_DLX84ytqHHqZaH_59HoEWzfB7) | Example images produced using our method
| &boxv;&nbsp; &boxvr;&nbsp;  [curated-images](https://drive.google.com/open?id=1ydWb8xCHzDKMTW9kQ7sL-B1R0zATHVHp) | Hand-picked images showcasing our results
| &boxv;&nbsp; &boxur;&nbsp;  [100k-generated-images](https://drive.google.com/open?id=1BA2OZ1GshdfFZGYZPob5QWOGBuJCdu5q) | Random images with and without truncation
| &boxvr;&nbsp; [videos](https://drive.google.com/open?id=1yXDV96SFXoUiZKU7AyE6DyKgDpIk4wUZ) | Individual clips of the video as high-quality MP4
| &boxur;&nbsp; [networks](https://drive.google.com/open?id=1yanUI9m4b4PWzR0eurKNq6JR1Bbfbh6L) | Pre-trained networks
| &ensp;&ensp; &boxvr;&nbsp;  [stylegan2-ffhq-config-f.pkl](http://d36zk2xti64re0.cloudfront.net/stylegan2/networks/stylegan2-ffhq-config-f.pkl) | StyleGAN2 for <span style="font-variant:small-caps">FFHQ</span> dataset at 1024&times;1024
| &ensp;&ensp; &boxvr;&nbsp;  [stylegan2-car-config-f.pkl](http://d36zk2xti64re0.cloudfront.net/stylegan2/networks/stylegan2-car-config-f.pkl) | StyleGAN2 for <span style="font-variant:small-caps">LSUN Car</span> dataset at 512&times;384
| &ensp;&ensp; &boxvr;&nbsp;  [stylegan2-cat-config-f.pkl](http://d36zk2xti64re0.cloudfront.net/stylegan2/networks/stylegan2-cat-config-f.pkl) | StyleGAN2 for <span style="font-variant:small-caps">LSUN Cat</span> dataset at 256&times;256
| &ensp;&ensp; &boxvr;&nbsp;  [stylegan2-church-config-f.pkl](http://d36zk2xti64re0.cloudfront.net/stylegan2/networks/stylegan2-church-config-f.pkl) | StyleGAN2 for <span style="font-variant:small-caps">LSUN Church</span> dataset at 256&times;256
| &ensp;&ensp; &boxvr;&nbsp;  [stylegan2-horse-config-f.pkl](http://d36zk2xti64re0.cloudfront.net/stylegan2/networks/stylegan2-horse-config-f.pkl) | StyleGAN2 for <span style="font-variant:small-caps">LSUN Horse</span> dataset at 256&times;256
| &ensp;&ensp; &boxur;&nbsp;&#x22ef;  | Other training configurations used in the paper

## Requirements

* Both Linux and Windows are supported. Linux is recommended for performance and compatibility reasons.
* 64-bit Python 3.6 installation. We recommend Anaconda3 with numpy 1.14.3 or newer.
* TensorFlow 1.14 or 1.15 with GPU support. The code does not support TensorFlow 2.0.
* On Windows, you need to use TensorFlow 1.14 &mdash; TensorFlow 1.15 will not work.
* One or more high-end NVIDIA GPUs, NVIDIA drivers, CUDA 10.0 toolkit and cuDNN 7.5. To reproduce the results reported in the paper, you need an NVIDIA GPU with at least 16 GB of DRAM.
* Docker users: use the [provided Dockerfile](./Dockerfile) to build an image with the required library dependencies.

StyleGAN2 relies on custom TensorFlow ops that are compiled on the fly using [NVCC](https://docs.nvidia.com/cuda/cuda-compiler-driver-nvcc/index.html). To test that your NVCC installation is working correctly, run:

```.bash
nvcc test_nvcc.cu -o test_nvcc -run
| CPU says hello.
| GPU says hello.
```

On Windows, the compilation requires Microsoft Visual Studio to be in `PATH`. We recommend installing [Visual Studio Community Edition](https://visualstudio.microsoft.com/vs/) and adding into `PATH` using `"C:\Program Files (x86)\Microsoft Visual Studio\2019\Community\VC\Auxiliary\Build\vcvars64.bat"`.

## Using pre-trained networks

Pre-trained networks are stored as `*.pkl` files on the [StyleGAN2 Google Drive folder](https://drive.google.com/open?id=1QHc-yF5C3DChRwSdZKcx1w6K8JvSxQi7). Below, you can either reference them directly using the syntax `gdrive:networks/<filename>.pkl`, or download them manually and reference by filename.

```.bash
# Generate uncurated ffhq images (matches paper Figure 12)
python run_generator.py generate-images --network=gdrive:networks/stylegan2-ffhq-config-f.pkl \
  --seeds=6600-6625 --truncation-psi=0.5

# Generate curated ffhq images (matches paper Figure 11)
python run_generator.py generate-images --network=gdrive:networks/stylegan2-ffhq-config-f.pkl \
  --seeds=66,230,389,1518 --truncation-psi=1.0

# Generate uncurated car images
python run_generator.py generate-images --network=gdrive:networks/stylegan2-car-config-f.pkl \
  --seeds=6000-6025 --truncation-psi=0.5

# Example of style mixing (matches the corresponding video clip)
python run_generator.py style-mixing-example --network=gdrive:networks/stylegan2-ffhq-config-f.pkl \
  --row-seeds=85,100,75,458,1500 --col-seeds=55,821,1789,293 --truncation-psi=1.0
```

The results are placed in `results/<RUNNING_ID>/*.png`. You can change the location with `--result-dir`. For example, `--result-dir=~/my-stylegan2-results`.

You can import the networks in your own Python code using `pickle.load()`. For this to work, you need to include the `dnnlib` source directory in `PYTHONPATH` and create a default TensorFlow session by calling `dnnlib.tflib.init_tf()`. See [run_generator.py](./run_generator.py) and [pretrained_networks.py](./pretrained_networks.py) for examples.

## Preparing datasets

Datasets are stored as multi-resolution TFRecords, similar to the [original StyleGAN](https://github.com/NVlabs/stylegan). Each dataset consists of multiple `*.tfrecords` files stored under a common directory, e.g., `~/datasets/ffhq/ffhq-r*.tfrecords`. In the following sections, the datasets are referenced using a combination of `--dataset` and `--data-dir` arguments, e.g., `--dataset=ffhq --data-dir=~/datasets`.

**FFHQ**. To download the [Flickr-Faces-HQ](https://github.com/NVlabs/ffhq-dataset) dataset as multi-resolution TFRecords, run:

```.bash
pushd ~
git clone https://github.com/NVlabs/ffhq-dataset.git
cd ffhq-dataset
python download_ffhq.py --tfrecords
popd
python dataset_tool.py display ~/ffhq-dataset/tfrecords/ffhq
```

**LSUN**. Download the desired LSUN categories in LMDB format from the [LSUN project page](https://www.yf.io/p/lsun). To convert the data to multi-resolution TFRecords, run:

```.bash
python dataset_tool.py create_lsun_wide ~/datasets/car ~/lsun/car_lmdb --width=512 --height=384
python dataset_tool.py create_lsun ~/datasets/cat ~/lsun/cat_lmdb --resolution=256
python dataset_tool.py create_lsun ~/datasets/church ~/lsun/church_outdoor_train_lmdb --resolution=256
python dataset_tool.py create_lsun ~/datasets/horse ~/lsun/horse_lmdb --resolution=256
```

**Custom**. Create custom datasets by placing all training images under a single directory. The images must be square-shaped and they must all have the same power-of-two dimensions. To convert the images to multi-resolution TFRecords, run:

```.bash
python dataset_tool.py create_from_images ~/datasets/my-custom-dataset ~/my-custom-images
python dataset_tool.py display ~/datasets/my-custom-dataset
```

## Projecting images to latent space

To find the matching latent vectors for a set of images, run:

```.bash
# Project generated images
python run_projector.py project-generated-images --network=gdrive:networks/stylegan2-car-config-f.pkl \
  --seeds=0,1,5

# Project real images
python run_projector.py project-real-images --network=gdrive:networks/stylegan2-car-config-f.pkl \
  --dataset=car --data-dir=~/datasets
```

## Training networks

To reproduce the training runs for config F in Tables 1 and 3, run:

```.bash
python run_training.py --num-gpus=8 --data-dir=~/datasets --config=config-f \
  --dataset=ffhq --mirror-augment=true
python run_training.py --num-gpus=8 --data-dir=~/datasets --config=config-f \
  --dataset=car --total-kimg=57000
python run_training.py --num-gpus=8 --data-dir=~/datasets --config=config-f \
  --dataset=cat --total-kimg=88000
python run_training.py --num-gpus=8 --data-dir=~/datasets --config=config-f \
  --dataset=church --total-kimg 88000 --gamma=100
python run_training.py --num-gpus=8 --data-dir=~/datasets --config=config-f \
  --dataset=horse --total-kimg 100000 --gamma=100
```

For other configurations, see `python run_training.py --help`.

We have verified that the results match the paper when training with 1, 2, 4, or 8 GPUs. Note that training FFHQ at 1024&times;1024 resolution requires GPU(s) with at least 16 GB of memory. The following table lists typical training times using NVIDIA DGX-1 with 8 Tesla V100 GPUs:

| Configuration | Resolution      | Total kimg | 1 GPU   | 2 GPUs  | 4 GPUs  | 8 GPUs | GPU mem |
| :------------ | :-------------: | :--------: | :-----: | :-----: | :-----: | :----: | :-----: |
| `config-f`    | 1024&times;1024 | 25000      | 69d 23h | 36d 4h  | 18d 14h | 9d 18h | 13.3 GB |
| `config-f`    | 1024&times;1024 | 10000      | 27d 23h | 14d 11h | 7d 10h  | 3d 22h | 13.3 GB |
| `config-e`    | 1024&times;1024 | 25000      | 35d 11h | 18d 15h | 9d 15h  | 5d 6h  | 8.6 GB  |
| `config-e`    | 1024&times;1024 | 10000      | 14d 4h  | 7d 11h  | 3d 20h  | 2d 3h  | 8.6 GB  |
| `config-f`    | 256&times;256   | 25000      | 32d 13h | 16d 23h | 8d 21h  | 4d 18h | 6.4 GB  |
| `config-f`    | 256&times;256   | 10000      | 13d 0h  | 6d 19h  | 3d 13h  | 1d 22h | 6.4 GB  |

Training curves for FFHQ config F (StyleGAN2) compared to original StyleGAN using 8 GPUs:

![Training curves](./docs/stylegan2-training-curves.png)

After training, the resulting networks can be used the same way as the official pre-trained networks:

```.bash
# Generate 1000 random images without truncation
python run_generator.py generate-images --seeds=0-999 --truncation-psi=1.0 \
  --network=results/00006-stylegan2-ffhq-8gpu-config-f/networks-final.pkl
```

## Evaluation metrics

To reproduce the numbers for config F in Tables 1 and 3, run:

```.bash
python run_metrics.py --data-dir=~/datasets --network=gdrive:networks/stylegan2-ffhq-config-f.pkl \
  --metrics=fid50k,ppl_wend --dataset=ffhq --mirror-augment=true
python run_metrics.py --data-dir=~/datasets --network=gdrive:networks/stylegan2-car-config-f.pkl \
  --metrics=fid50k,ppl2_wend --dataset=car
python run_metrics.py --data-dir=~/datasets --network=gdrive:networks/stylegan2-cat-config-f.pkl \
  --metrics=fid50k,ppl2_wend --dataset=cat
python run_metrics.py --data-dir=~/datasets --network=gdrive:networks/stylegan2-church-config-f.pkl \
  --metrics=fid50k,ppl2_wend --dataset=church
python run_metrics.py --data-dir=~/datasets --network=gdrive:networks/stylegan2-horse-config-f.pkl \
  --metrics=fid50k,ppl2_wend --dataset=horse
```

For other configurations, see the [StyleGAN2 Google Drive folder](https://drive.google.com/open?id=1QHc-yF5C3DChRwSdZKcx1w6K8JvSxQi7).

Note that the metrics are evaluated using a different random seed each time, so the results will vary between runs. In the paper, we reported the average result of running each metric 10 times. The following table lists the available metrics along with their expected runtimes and random variation:

| Metric      | FFHQ config F  | 1 GPU  | 2 GPUs  | 4 GPUs | Description |
| :---------- | :------------: | :----: | :-----: | :----: | :---------- |
| `fid50k`    | 2.84 &pm; 0.03 | 22 min | 14 min  | 10 min | [Fr&eacute;chet Inception Distance](https://arxiv.org/abs/1706.08500)
| `is50k`     | 5.13 &pm; 0.02 | 23 min | 14 min  | 8 min  | [Inception Score](https://arxiv.org/abs/1606.03498)
| `ppl_zfull` | 348.0 &pm; 3.8 | 41 min | 22 min  | 14 min | [Perceptual Path Length](https://arxiv.org/abs/1812.04948) in Z, full paths
| `ppl_wfull` | 126.9 &pm; 0.2 | 42 min | 22 min  | 13 min | [Perceptual Path Length](https://arxiv.org/abs/1812.04948) in W, full paths
| `ppl_zend`  | 348.6 &pm; 3.0 | 41 min | 22 min  | 14 min | [Perceptual Path Length](https://arxiv.org/abs/1812.04948) in Z, path endpoints
| `ppl_wend`  | 129.4 &pm; 0.8 | 40 min | 23 min  | 13 min | [Perceptual Path Length](https://arxiv.org/abs/1812.04948) in W, path endpoints
| `ppl2_wend` | 145.0 &pm; 0.5 | 41 min | 23 min  | 14 min | [Perceptual Path Length](https://arxiv.org/abs/1812.04948) without center crop
| `ls`        | 154.2 / 4.27   | 10 hrs | 6 hrs   | 4 hrs  | [Linear Separability](https://arxiv.org/abs/1812.04948)
| `pr50k3`    | 0.689 / 0.492  | 26 min | 17 min  | 12 min | [Precision and Recall](https://arxiv.org/abs/1904.06991)

Note that some of the metrics cache dataset-specific data on the disk, and they will take somewhat longer when run for the first time.

## License

Copyright &copy; 2019, NVIDIA Corporation. All rights reserved.

This work is made available under the Nvidia Source Code License-NC. To view a copy of this license, visit https://nvlabs.github.io/stylegan2/license.html

## Citation

```
@article{Karras2019stylegan2,
  title   = {Analyzing and Improving the Image Quality of {StyleGAN}},
  author  = {Tero Karras and Samuli Laine and Miika Aittala and Janne Hellsten and Jaakko Lehtinen and Timo Aila},
  journal = {CoRR},
  volume  = {abs/1912.04958},
  year    = {2019},
}
```

## Acknowledgements

We thank Ming-Yu Liu for an early review, Timo Viitanen for his help with code release, and Tero Kuosmanen for compute infrastructure.<|MERGE_RESOLUTION|>--- conflicted
+++ resolved
@@ -1,12 +1,14 @@
 ![Teaser image](./fake_art_portrait.jpg)
 
-<<<<<<< HEAD
 * Conditional model trained on WikiArt images [now available for download](https://archive.org/details/wikiart-stylegan2-conditional-model)
 * Take a look at the included notebooks for examples
 * Conditional support originally from @davidstap
 * port of my encoder from @robertluxemburg
 * fp16 branch from @veqtor
 * tpu and swarm branches from @shawwn
+* runwayml support from @genekogan
+
+<a href="https://open-app.runwayml.com/?model=pbaylies/stylegan2" target="_blank"><img src="https://open-app.runwayml.com/gh-badge.svg" /></a>
 
 **Various Improvements from skyflynil to make StyleGAN2 more suitible to be trained on Google Colab**
 * Supports Non-Square images, for example, 768x512, which basically as 6x4 (x2^7), or 640x384 as 5x3 (x2^7), etc.
@@ -96,10 +98,7 @@
 To test this, try out the notebook.
 
 ### Original Readme
-=======
-<a href="https://open-app.runwayml.com/?model=genekogan/stylegan2" target="_blank"><img src="https://open-app.runwayml.com/gh-badge.svg" /></a>
-
->>>>>>> a3d2fb92
+
 ![Teaser image](./docs/stylegan2-teaser-1024x256.png)
 
 **Analyzing and Improving the Image Quality of StyleGAN**<br>
